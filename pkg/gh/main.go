// Package 'gh' implements git repository blob|tree|raw|blame|releases|commit links validation
// GitHub links are the links that point to files in other GitHub repositories within the same owner
// (either it is public or enterprise GitHub)
// Example: [README](https://github.com/your-ko/link-validator/blob/main/README.md)
// links to a particular branch or commits are supported as well.

package gh

import (
	"context"
	"fmt"
	"github.com/google/go-github/v74/github"
	"go.uber.org/zap"
	"net/url"
	"regexp"
	"strings"
	"time"
)

type ghHandler func(
	ctx context.Context,
	c *github.Client,
	owner, repo, ref, path string,
) error

// handlers is a map from "typ" (blob/tree/raw/…/pulls) to the function.
var handlers = map[string]ghHandler{
	// File-ish routes — all use Contents API
	"blob":  handleContents,
	"tree":  handleContents,
	"raw":   handleContents,
	"blame": handleContents,

	// Single-object routes
	"commit":   handleCommit,
	"issues":   handleIssue,
	"pull":     handlePR,
	"releases": handleReleases,
	"actions":  handleWorkflow,

	// “List / page” routes — we just validate the repo exists
	"pulls":       handleRepoExist,
	"commits":     handleRepoExist,
	"discussions": handleRepoExist,
	"branches":    handleRepoExist,
	"tags":        handleRepoExist,
	"milestones":  handleRepoExist,
	"labels":      handleRepoExist,
	"projects":    handleRepoExist,
}

type LinkProcessor struct {
	corpGitHubUrl string
	corpClient    *github.Client
	client        *github.Client
	repoRegex     *regexp.Regexp
<<<<<<< HEAD
	ghRegex       *regexp.Regexp
=======
	timeout       time.Duration
>>>>>>> 6d006690
}

func New(corpGitHubUrl, corpPat, pat string, timeout time.Duration) *LinkProcessor {
	// Derive the bare host from baseUrl, e.g. "github.mycorp.com"
	u, err := url.Parse(corpGitHubUrl)
	if err != nil || u.Hostname() == "" {
		panic(fmt.Sprintf("invalid enterprise url: %q", corpGitHubUrl))
	}
	host := fmt.Sprintf("%s://%s", u.Scheme, u.Hostname())
	var corpClient *github.Client
	if host != "" {
		corpClient, err = github.NewClient(nil).WithEnterpriseURLs(
			host,
			strings.ReplaceAll(host, "https://", "https://uploads."),
		)
		if err != nil {
			panic(fmt.Sprintf("can't create GitHub Processor: %s", err))
		}
		corpClient = corpClient.WithAuthToken(corpPat)
	}

	client := github.NewClient(nil)
	if pat != "" {
		client = client.WithAuthToken(pat)
	}

	repoRegex := regexp.MustCompile(
		`^https:\/\/` +
			// 1: host (no subdomains like api./uploads.)
			`(github\.(?:com|[A-Za-z0-9-]+(?:\.[A-Za-z0-9-]+)*))\/` +
			// 2: org
			`([^\/\s"'()<>\[\]{},?#]+)\/` +
			// 3: repo
			`([^\/\s"'()<>\[\]{},?#]+)` +
			// allow repo root with or without trailing slash
			`\/?` +
			// optionally: 4 kind + 5 ref/first + 6 tail (now allows multiple segments)
			`(?:\/` +
			`(blob|tree|raw|blame|releases|commit|issues|pulls|pull|commits|compare|discussions|branches|tags|milestones|labels|projects|actions)` + `\/` +
			`(?:tag\/)?` + // lets "releases/tag/<tag>" work
			`([^\/\s"'()<>\[\]{},?#]+)` + // 5: ref or first segment after kind
			`(?:\/([^\s"'()<>\[\]{},?#]+(?:\/[^\s"'()<>\[\]{},?#]+)*))?` + // 6: tail (may include multiple / segments)
			`)?` +
			// 7: optional fragment
			`(?:\#([^\s"'()<>\[\]{},?#]+))?` +
			`$`,
	)

	ghRegex := regexp.MustCompile(`(?i)https://github\.(?:com|[A-Za-z0-9-]+(?:\.[A-Za-z0-9-]+)*)(?:/[^\s"'()<>\[\]{}?#]+)*(?:#[^\s"'()<>\[\]{}]+)?`)

	return &LinkProcessor{
<<<<<<< HEAD
		corpGitHubUrl: u.Hostname(),
		corpClient:    corpClient,
		client:        client,
		repoRegex:     repoRegex,
		ghRegex:       ghRegex,
=======
		corpClient: corpClient,
		client:     client,
		repoRegex:  repoRegex,
		timeout:    timeout,
>>>>>>> 6d006690
	}
}

func (proc *LinkProcessor) Process(ctx context.Context, url string, logger *zap.Logger) error {
	logger.Debug("Validating internal url", zap.String("url", url))
	ctx, cancel := context.WithTimeout(ctx, proc.timeout)
	defer cancel()

	match := proc.repoRegex.FindStringSubmatch(url)
	var client *github.Client
	if len(match) == 0 {
		return fmt.Errorf("invalid or unsupported GitHub URL: %s. If you think it is a bug, please report it here https://github.com/your-ko/link-validator/issues", url)
	}

	host, owner, repo, typ, ref, path, _ := match[1], match[2], match[3], match[4], match[5], strings.TrimPrefix(match[6], "/"), strings.ReplaceAll(match[7], "#", "")
	if host == proc.corpGitHubUrl {
		client = proc.corpClient
	} else {
		client = proc.client
	}

	handler, ok := handlers[typ]
	if !ok {
		return fmt.Errorf("unsupported GitHub request type %q; please open an issue", typ)
	}

	return mapGHError(url, handler(ctx, client, owner, repo, ref, path))
}

func (proc *LinkProcessor) ExtractLinks(line string) []string {
	parts := proc.ghRegex.FindAllString(line, -1)
	if len(parts) == 0 {
		return nil
	}

	urls := make([]string, 0, len(parts))
	for _, raw := range parts {
		u, err := url.Parse(raw)
		if err != nil || u.Hostname() == "" {
			continue
		}
		urls = append(urls, raw)
	}
	return urls
}<|MERGE_RESOLUTION|>--- conflicted
+++ resolved
@@ -54,11 +54,8 @@
 	corpClient    *github.Client
 	client        *github.Client
 	repoRegex     *regexp.Regexp
-<<<<<<< HEAD
+	timeout       time.Duration
 	ghRegex       *regexp.Regexp
-=======
-	timeout       time.Duration
->>>>>>> 6d006690
 }
 
 func New(corpGitHubUrl, corpPat, pat string, timeout time.Duration) *LinkProcessor {
@@ -110,18 +107,12 @@
 	ghRegex := regexp.MustCompile(`(?i)https://github\.(?:com|[A-Za-z0-9-]+(?:\.[A-Za-z0-9-]+)*)(?:/[^\s"'()<>\[\]{}?#]+)*(?:#[^\s"'()<>\[\]{}]+)?`)
 
 	return &LinkProcessor{
-<<<<<<< HEAD
 		corpGitHubUrl: u.Hostname(),
 		corpClient:    corpClient,
 		client:        client,
 		repoRegex:     repoRegex,
 		ghRegex:       ghRegex,
-=======
-		corpClient: corpClient,
-		client:     client,
-		repoRegex:  repoRegex,
 		timeout:    timeout,
->>>>>>> 6d006690
 	}
 }
 
