--- conflicted
+++ resolved
@@ -132,11 +132,7 @@
 			fields:  fields{"", 200, "", 0, ""},
 			args:    args{url: "/path"},
 			wantErr: true,
-<<<<<<< HEAD
-			wantIs:  errs.EmptyBody, // assumes you added this sentinel
-=======
 			wantIs:  errs.EmptyBody,
->>>>>>> 7dbf8b4a
 		},
 		{
 			name:    "200 with body containing 'not found' -> NotFound",
@@ -178,11 +174,7 @@
 			fields:        fields{"", 200, "OK but too slow", 200 * time.Millisecond, ""},
 			args:          args{url: "/slow"},
 			wantErr:       true,
-<<<<<<< HEAD
-			wantIs:        nil, // don't check sentinel; we'll assert it's NOT NotFound
-=======
 			wantIs:        nil,
->>>>>>> 7dbf8b4a
 			timeoutClient: true,
 		},
 		{
@@ -251,10 +243,6 @@
 				return
 			}
 
-<<<<<<< HEAD
-			if tt.wantIs != nil && !errors.Is(err, tt.wantIs) {
-				t.Fatalf("Process() error '%v' does not match sentinel '%v'", err, tt.wantIs)
-=======
 			if tt.wantIs == nil {
 				return
 			}
@@ -267,7 +255,6 @@
 			expected := fmt.Sprintf("%s. Incorrect link: '%s%s'", tt.wantIs, testServer.URL, tt.args.url)
 			if err.Error() != expected {
 				t.Fatalf("Got error message:\n %s\n want:\n %s", err.Error(), expected)
->>>>>>> 7dbf8b4a
 			}
 		})
 	}
