--- conflicted
+++ resolved
@@ -126,23 +126,6 @@
 			},
 		},
 		{
-<<<<<<< HEAD
-			name: "merge preserves existing when merge config has empty values",
-			fields: fields{
-				cfg: &Config{
-					PAT:            "existing-pat",
-					CorpPAT:        "existing-corp-pat",
-					CorpGitHubUrl:  "existing-url",
-					FileMasks:      []string{"*.md"},
-					LookupPath:     "existing-path",
-					Timeout:        5 * time.Second,
-					IgnoredDomains: []string{"existing.com"},
-					Vaults: []Vault{{
-						Name:  "vault",
-						Urls:  []string{"url0"},
-						Token: "xxxxx",
-					}},
-=======
 			name: "merge preserves existing when merged has empty values",
 			fields: fields{
 				cfg: &Config{
@@ -161,7 +144,6 @@
 					FileMasks:  []string{"*.md"},
 					LookupPath: "existing-path",
 					Timeout:    5 * time.Second,
->>>>>>> 2c0fe2fa
 				},
 			},
 			args: args{
@@ -175,20 +157,6 @@
 				},
 			},
 			want: &Config{
-<<<<<<< HEAD
-				PAT:            "new-pat",
-				CorpPAT:        "existing-corp-pat",
-				CorpGitHubUrl:  "existing-url",
-				FileMasks:      []string{"*.md"},
-				LookupPath:     "existing-path",
-				Timeout:        5 * time.Second,
-				IgnoredDomains: []string{"existing.com"},
-				Vaults: []Vault{{
-					Name:  "vault",
-					Urls:  []string{"url0"},
-					Token: "xxxxx",
-				}},
-=======
 				Validators: ValidatorsConfig{
 					GitHub: GitHubConfig{
 						Enabled:       true,
@@ -204,7 +172,6 @@
 				FileMasks:  []string{"*.md"},
 				LookupPath: "existing-path",
 				Timeout:    5 * time.Second,
->>>>>>> 2c0fe2fa
 			},
 		},
 		{
@@ -236,11 +203,7 @@
 			},
 		},
 		{
-<<<<<<< HEAD
-			name: "merge empty slices do not override",
-=======
 			name: "merge slices",
->>>>>>> 2c0fe2fa
 			fields: fields{
 				cfg: &Config{
 					Validators: ValidatorsConfig{
@@ -314,11 +277,7 @@
 			wantErr: false,
 		},
 		{
-<<<<<<< HEAD
-			name: "valid yaml config parsed successfully",
-=======
 			name: "valid yaml config",
->>>>>>> 2c0fe2fa
 			fields: fields{
 				config: `fileMasks:
  - "*.md"
@@ -369,13 +328,8 @@
 			name: "malformed yaml returns error",
 			fields: fields{
 				config: `fileMasks:
-<<<<<<< HEAD
-  - "*.md"
-timeout: invalid yaml: {`,
-=======
  - "*.md"
 timeout: invalid_yaml: {`,
->>>>>>> 2c0fe2fa
 			},
 			wantErr: true,
 		},
