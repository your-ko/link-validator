package config

import (
	"errors"
	"fmt"
	"io"
	"log/slog"
	"os"
	"strings"
	"time"

	"gopkg.in/yaml.v3"
)

<<<<<<< HEAD
type Vault struct {
	Name  string
	Urls  []string
	Token string
}

type Config struct {
	PAT            string
	CorpPAT        string
	DDApiKey       string
	DDAppKey       string
	LogLevel       slog.Level    `yaml:"logLevel"`
	CorpGitHubUrl  string        `yaml:"corpGitHubUrl"`
	FileMasks      []string      `yaml:"fileMasks"`
	Files          []string      `yaml:"files"`
	Exclude        []string      `yaml:"exclude"`
	LookupPath     string        `yaml:"lookupPath"`
	Timeout        time.Duration `yaml:"timeout"`
	IgnoredDomains []string      `yaml:"ignoredDomains"`
	Vaults         []Vault       `yaml:"vaults"`
	reader         io.Reader
}

// Default generates default config
func Default() *Config {
	return &Config{
		LogLevel:   slog.LevelInfo,
		LookupPath: ".",
		FileMasks:  []string{"*.md"},
		Timeout:    3 * time.Second,
		Vaults:     []Vault{},
	}
}

func (cfg *Config) WithReader(r io.Reader) *Config {
	if r != nil {
		cfg.reader = r
	}
	return cfg
}

// Load loads the config in the following sequence:
// Default < Config file < ENV variables
// Vault tokens are read from environment after all other merging is complete
func (cfg *Config) Load() (*Config, error) {
=======
// Load loads the config in the following sequence:
// Default < Config file < ENV variables
// If there is no config file, then it is skipped
func Load(reader io.Reader) (*Config, error) {
	cfg := Default()
>>>>>>> 2c0fe2fa
	var tmp *Config
	var err error
	if reader == nil {
		tmp = Default()
	} else {
		tmp, err = loadFromReader(reader)
		if err != nil {
			return nil, err
		}
	}
	cfg.merge(tmp)

	tmp, err = readFromEnv()
	if err != nil {
		return nil, err
	}
	cfg.merge(tmp)

	// After all merging, populate vault tokens from environment variables
	if len(cfg.Vaults) > 0 {
		cfg.Vaults = readVaultTokensFromEnv(cfg.Vaults)
	}

	return cfg, nil
}

func loadFromReader(reader io.Reader) (*Config, error) {
	decoder := yaml.NewDecoder(reader)
	decoder.KnownFields(true)
	tmp := &Config{}
	err := decoder.Decode(tmp)
	if err != nil {
		// Check if this is an empty file or no data
		if errors.Is(err, io.EOF) {
			return nil, nil
		}
		return nil, fmt.Errorf("can't decode config: %w", err)
	}
	return tmp, nil
}

func readFromEnv() (*Config, error) {
	cfg := Default()

	// Only set values if environment variables are actually set
	if corpURL := GetEnv("CORP_URL", ""); corpURL != "" {
		cfg.Validators.GitHub.CorpGitHubUrl = corpURL
	}
	if pat := GetEnv("PAT", ""); pat != "" {
		cfg.Validators.GitHub.PAT = pat
	}
	if corpPAT := GetEnv("CORP_PAT", ""); corpPAT != "" {
		cfg.Validators.GitHub.CorpPAT = corpPAT
	}
	if ddApiKey := GetEnv("DD_API_KEY", ""); ddApiKey != "" {
		cfg.Validators.DataDog.ApiKey = ddApiKey
	}
	if ddAppKey := GetEnv("DD_APP_KEY", ""); ddAppKey != "" {
		cfg.Validators.DataDog.AppKey = ddAppKey
	}
	if LogLevelStr := GetEnv("LOG_LEVEL", ""); LogLevelStr != "" {
		slogLevel, err := ParseLevel(LogLevelStr)
		if err != nil {
			return nil, fmt.Errorf("can't parse logLevel: '%s', error: %w", LogLevelStr, err)
		}
		cfg.LogLevel = slogLevel
	}
	if fileMasks := GetEnv("FILE_MASKS", ""); fileMasks != "" {
		cfg.FileMasks = strings.Split(strings.TrimSuffix(fileMasks, ","), ",")
	}
	if files := GetEnv("FILES", ""); files != "" {
		cfg.Files = strings.Split(strings.TrimSuffix(files, ","), ",")
	}
	if exclude := GetEnv("EXCLUDE", ""); exclude != "" {
		cfg.Exclude = strings.Split(strings.TrimSuffix(exclude, ","), ",")
	}
	if lookupPath := GetEnv("LOOKUP_PATH", "."); lookupPath != "" {
		cfg.LookupPath = lookupPath
	}
	if timeoutStr := GetEnv("TIMEOUT", ""); timeoutStr != "" {
		timeout, err := time.ParseDuration(timeoutStr)
		if err != nil {
			return nil, fmt.Errorf("invalid duration value: %s", timeoutStr)
		}
		cfg.Timeout = timeout
	}
	if ignoredDomainsStr := GetEnv("IGNORED_DOMAINS", ""); ignoredDomainsStr != "" {
		ignoredDomains := strings.Split(strings.TrimSuffix(ignoredDomainsStr, ","), ",")

		for i, s := range ignoredDomains {
			ignoredDomains[i] = strings.ToLower(s)
		}
		cfg.Validators.HTTP.IgnoredDomains = ignoredDomains
	}
	// Note: Vault tokens are handled in the end phase
	return cfg, nil
}

// readVaultTokensFromEnv reads vault tokens from environment variables for configured vaults
func readVaultTokensFromEnv(configVaults []Vault) []Vault {
	if len(configVaults) == 0 {
		return []Vault{}
	}

	vaults := make([]Vault, len(configVaults))
	copy(vaults, configVaults)

	for i := range vaults {
		tokenKey := "VAULT_TOKEN_" + strings.ToUpper(vaults[i].Name)
		if token := os.Getenv(tokenKey); token != "" {
			vaults[i].Token = token
		} else {
			slog.Error("Missing Vault token for %s", slog.String("vault", vaults[i].Name))
		}
	}
	return vaults
}

// merge merges this config with another config
// if another config has empty values, then original values are not overwritten
func (cfg *Config) merge(merge *Config) {
	if merge == nil {
		return
	}
	if merge.Validators.GitHub.Enabled {
		cfg.Validators.GitHub.Enabled = true
	}
	if merge.Validators.GitHub.CorpGitHubUrl != "" {
		cfg.Validators.GitHub.CorpGitHubUrl = merge.Validators.GitHub.CorpGitHubUrl
	}
	if merge.Validators.GitHub.CorpPAT != "" {
		cfg.Validators.GitHub.CorpPAT = merge.Validators.GitHub.CorpPAT
	}
	if merge.Validators.GitHub.PAT != "" {
		cfg.Validators.GitHub.PAT = merge.Validators.GitHub.PAT
	}

	if merge.Validators.DataDog.Enabled {
		cfg.Validators.DataDog.Enabled = true
	}
	if merge.Validators.DataDog.ApiKey != "" {
		cfg.Validators.DataDog.ApiKey = merge.Validators.DataDog.ApiKey
	}
	if merge.Validators.DataDog.AppKey != "" {
		cfg.Validators.DataDog.AppKey = merge.Validators.DataDog.AppKey
	}

	if merge.Validators.HTTP.Enabled {
		cfg.Validators.HTTP.Enabled = true
	}
	cfg.Validators.HTTP.IgnoredDomains = mergeSlices(cfg.Validators.HTTP.IgnoredDomains, merge.Validators.HTTP.IgnoredDomains)

	if merge.LookupPath != "" {
		cfg.LookupPath = merge.LookupPath
	}
	if merge.Timeout != 0 {
		cfg.Timeout = merge.Timeout
	}
<<<<<<< HEAD
	if len(config.Vaults) != 0 {
		cfg.Vaults = config.Vaults
	}
=======
	cfg.LogLevel = merge.LogLevel
	cfg.FileMasks = mergeSlices(cfg.FileMasks, merge.FileMasks)
	cfg.Files = mergeSlices(cfg.Files, merge.Files)
	cfg.Exclude = mergeSlices(cfg.Exclude, merge.Exclude)

>>>>>>> 2c0fe2fa
}

func GetEnv(key, defaultValue string) string {
	if val, ok := os.LookupEnv(key); ok {
		return strings.ReplaceAll(val, " ", "")
	}
	return defaultValue
}

func ParseLevel(s string) (slog.Level, error) {
	var level slog.Level
	var err = level.UnmarshalText([]byte(s))
	return level, err
}

func mergeSlices(left []string, right []string) []string {
	if len(left) == 0 {
		return right
	}
	if len(right) == 0 {
		return left
	}
	accu := make(map[string]bool)
	for i := range left {
		accu[left[i]] = true
	}
	for i := range right {
		accu[right[i]] = true
	}
	result := make([]string, len(accu))
	for k := range accu {
		result = append(result, k)
	}
	return result
}

func (cfg *Config) Validate() []error {
	return cfg.Validators.validate()
}<|MERGE_RESOLUTION|>--- conflicted
+++ resolved
@@ -12,59 +12,11 @@
 	"gopkg.in/yaml.v3"
 )
 
-<<<<<<< HEAD
-type Vault struct {
-	Name  string
-	Urls  []string
-	Token string
-}
-
-type Config struct {
-	PAT            string
-	CorpPAT        string
-	DDApiKey       string
-	DDAppKey       string
-	LogLevel       slog.Level    `yaml:"logLevel"`
-	CorpGitHubUrl  string        `yaml:"corpGitHubUrl"`
-	FileMasks      []string      `yaml:"fileMasks"`
-	Files          []string      `yaml:"files"`
-	Exclude        []string      `yaml:"exclude"`
-	LookupPath     string        `yaml:"lookupPath"`
-	Timeout        time.Duration `yaml:"timeout"`
-	IgnoredDomains []string      `yaml:"ignoredDomains"`
-	Vaults         []Vault       `yaml:"vaults"`
-	reader         io.Reader
-}
-
-// Default generates default config
-func Default() *Config {
-	return &Config{
-		LogLevel:   slog.LevelInfo,
-		LookupPath: ".",
-		FileMasks:  []string{"*.md"},
-		Timeout:    3 * time.Second,
-		Vaults:     []Vault{},
-	}
-}
-
-func (cfg *Config) WithReader(r io.Reader) *Config {
-	if r != nil {
-		cfg.reader = r
-	}
-	return cfg
-}
-
-// Load loads the config in the following sequence:
-// Default < Config file < ENV variables
-// Vault tokens are read from environment after all other merging is complete
-func (cfg *Config) Load() (*Config, error) {
-=======
 // Load loads the config in the following sequence:
 // Default < Config file < ENV variables
 // If there is no config file, then it is skipped
 func Load(reader io.Reader) (*Config, error) {
 	cfg := Default()
->>>>>>> 2c0fe2fa
 	var tmp *Config
 	var err error
 	if reader == nil {
@@ -82,12 +34,6 @@
 		return nil, err
 	}
 	cfg.merge(tmp)
-
-	// After all merging, populate vault tokens from environment variables
-	if len(cfg.Vaults) > 0 {
-		cfg.Vaults = readVaultTokensFromEnv(cfg.Vaults)
-	}
-
 	return cfg, nil
 }
 
@@ -223,17 +169,11 @@
 	if merge.Timeout != 0 {
 		cfg.Timeout = merge.Timeout
 	}
-<<<<<<< HEAD
-	if len(config.Vaults) != 0 {
-		cfg.Vaults = config.Vaults
-	}
-=======
 	cfg.LogLevel = merge.LogLevel
 	cfg.FileMasks = mergeSlices(cfg.FileMasks, merge.FileMasks)
 	cfg.Files = mergeSlices(cfg.Files, merge.Files)
 	cfg.Exclude = mergeSlices(cfg.Exclude, merge.Exclude)
 
->>>>>>> 2c0fe2fa
 }
 
 func GetEnv(key, defaultValue string) string {
