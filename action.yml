name: 'Link validation'
description: 'Validates URLs and local file references in Markdown files'
author: your-ko
branding:
  icon: 'link'
  color: 'blue'
inputs:
  log-level:
    description: 'Controls verbosity (debug, info, warn, error).'
    default: "info"
  file-mask:
    description: "Comma-separated file patterns to scan. Only markdown is supported in the current version."
    default: "*.md"
  pat:
    description: "GitHub.com personal access token. Optional. Used to avoid rate limiting."
    default: ""
  corp-url:
    description: "GitHub Enterprise base URL, for example, https://github.mycorp.com"
    default: ""
  corp-pat:
    description: "GitHub Enterprise personal access token.  The PAT needs read access to repositories referenced in your documentation."
    default: ""
  ddApiKey:
    description: "Datadog API key."
    default: ""
  ddAppKey:
    description: "Datadog APP key."
    default: ""
  ignored-domains:
    description: "Comma separated list of domains or their parts that should be ignored during validation."
    default: ""
  files:
    description: "Comma separated list of files to validate."
    default: ""
  timeout:
    description: "HTTP request timeout."
<<<<<<< HEAD
    default: "3s"
  vault-tokens:
    description: "JSON object mapping vault names to tokens, e.g., '{\"pre\":\"token1\",\"prod\":\"token2\"}'"
    default: ""
=======
    default: "5s"
>>>>>>> 889256cf
runs:
  using: 'composite'
  steps:
    - name: Link validation
      shell: bash
      env:
        DOCKER_VALIDATOR: ghcr.io/your-ko/link-validator
        DOCKER_VALIDATOR_VERSION: 1.20.0
      run: |
        # Parse vault tokens JSON and create environment variables
        vault_env_vars=""
        if [[ -n "${{ inputs.vault-tokens }}" && "${{ inputs.vault-tokens }}" != "{}" ]]; then
          # Parse JSON using jq to create VAULT_TOKEN_* environment variables
          while IFS="=" read -r key value; do
            if [[ -n "$key" && -n "$value" ]]; then
              vault_key="VAULT_TOKEN_$(echo "$key" | tr '[:lower:]' '[:upper:]')"
              vault_env_vars="$vault_env_vars -e '$vault_key=$value'"
            fi
          done < <(echo '${{ inputs.vault-tokens }}' | jq -r 'to_entries[] | "\(.key)=\(.value)"' 2>/dev/null || echo "")
        fi

        # Run docker with vault environment variables
        eval "docker run --rm \
          -e LOG_LEVEL=${{ inputs.log-level }} \
          -e 'FILE_MASKS=${{ inputs.file-mask }}' \
          -e 'PAT=${{ inputs.pat }}' \
          -e 'CORP_PAT=${{ inputs.corp-pat }}' \
          -e 'DD_API_KEY=${{ inputs.ddApiKey }}' \
          -e 'DD_APP_KEY=${{ inputs.ddAppKey }}' \
          -e 'CORP_URL=${{ inputs.corp-url }}' \
          -e 'FILES=${{ inputs.files }}' \
          -e 'TIMEOUT=${{ inputs.timeout }}' \
          -e 'IGNORED_DOMAINS=${{ inputs.ignored-domains }}' \
          $vault_env_vars \
          -v '${{ github.workspace }}:/work' \
          -w /work \
          ${DOCKER_VALIDATOR}:${DOCKER_VALIDATOR_VERSION}"<|MERGE_RESOLUTION|>--- conflicted
+++ resolved
@@ -34,14 +34,10 @@
     default: ""
   timeout:
     description: "HTTP request timeout."
-<<<<<<< HEAD
-    default: "3s"
+    default: "5s"
   vault-tokens:
     description: "JSON object mapping vault names to tokens, e.g., '{\"pre\":\"token1\",\"prod\":\"token2\"}'"
     default: ""
-=======
-    default: "5s"
->>>>>>> 889256cf
 runs:
   using: 'composite'
   steps:
