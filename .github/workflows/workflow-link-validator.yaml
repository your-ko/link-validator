--- conflicted
+++ resolved
@@ -35,14 +35,7 @@
           done
           
           docker run --rm \
-<<<<<<< HEAD
-            --env-file .env \
-            -v "${{ github.workspace }}:/work" \
-            -w /work \
-            ${{env.DOCKER_VALIDATOR}}
-=======
                  $DOCKER_ENV_ARGS \
                  -v "${{ github.workspace }}:/work" \
                  -w /work \
-                 ${{env.DOCKER_VALIDATOR}}
->>>>>>> 177f5f9d
+                 ${{env.DOCKER_VALIDATOR}}