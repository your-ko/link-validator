--- conflicted
+++ resolved
@@ -9,12 +9,7 @@
 #      - main
 
 env:
-<<<<<<< HEAD
-  DOCKER_VALIDATOR: ghcr.io/your-ko/link-validator:0.4.0 # TODO: set version
-
-=======
-  DOCKER_VALIDATOR: ghcr.io/your-ko/link-validator:0.5.0 # TODO: set version
->>>>>>> 48ad7091
+  DOCKER_VALIDATOR: ghcr.io/your-ko/link-validator:0.5.0
 jobs:
   link-validator:
     name: link-validator
