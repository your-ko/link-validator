--- conflicted
+++ resolved
@@ -171,14 +171,10 @@
 	for _, p := range v.processors {
 		links := p.ExtractLinks(line)
 		for _, link := range links {
-<<<<<<< HEAD
-			found[link] = p // Vault validator gets overwritten by http
-=======
 			if _, exist := found[link]; exist {
 				slog.Warn("two processors compete for the link", slog.String("link", link))
 			}
 			found[link] = p
->>>>>>> fb88309a
 		}
 	}
 	return found
