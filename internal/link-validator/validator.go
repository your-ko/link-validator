--- conflicted
+++ resolved
@@ -62,7 +62,10 @@
 		processors = append(processors, ddValidator)
 		httpExcluders = append(httpExcluders, ddValidator)
 	}
-<<<<<<< HEAD
+	if cfg.Validators.LocalPath.Enabled {
+		processors = append(processors, local_path.New())
+	}
+
 	vaultProcessor, err := vault.New(cfg.Vaults, cfg.Timeout)
 	if err != nil {
 		slog.With("error", err).Info("skip Vault validator initialisation due to %s")
@@ -71,12 +74,6 @@
 		httpExcluders = append(httpExcluders, vaultProcessor)
 	}
 
-	processors = append(processors, local_path.New())
-=======
-	if cfg.Validators.LocalPath.Enabled {
-		processors = append(processors, local_path.New())
-	}
->>>>>>> 2c0fe2fa
 
 	if cfg.Validators.HTTP.Enabled {
 		// Create exclusion function for HTTP processor
