package link_validator

import (
	"bufio"
	"context"
	"errors"
	"fmt"
	"io/fs"
	"link-validator/pkg/config"
	"link-validator/pkg/dd"
	"link-validator/pkg/errs"
	"link-validator/pkg/github"
	"link-validator/pkg/http"
	"link-validator/pkg/local-path"
	"link-validator/pkg/vault"
	"log/slog"
	"os"
	"path/filepath"
	"strings"
)

type LinkProcessor interface {
	Process(ctx context.Context, url string, testFileName string) error

	ExtractLinks(line string) []string
}

type HttpValidatorExcluder interface {
	Excludes(url string) bool
}

type Stats struct {
	Lines         int
	TotalLinks    int
	Errors        int
	NotFoundLinks int
	Files         int
}

type LinkValidador struct {
	processors    []LinkProcessor
	fileProcessor FileProcessorFunc
}

func New(cfg *config.Config) (*LinkValidador, error) {
	processors := make([]LinkProcessor, 0)
	httpExcluders := make([]HttpValidatorExcluder, 0)
	ghValidator, err := github.New(cfg.CorpGitHubUrl, cfg.CorpPAT, cfg.PAT, cfg.Timeout)
	if err != nil {
		return nil, fmt.Errorf("can't instantiate GitHub link validator: %w", err)
	}
	httpExcluders = append(httpExcluders, ghValidator)
	processors = append(processors, ghValidator)
	ddValidator, err := dd.New(cfg)
	if err != nil {
		slog.Info("skip DataDog validator initialisation, DD_API_KEY/DD_APP_KEY are not set")
	} else {
		processors = append(processors, ddValidator)
		httpExcluders = append(httpExcluders, ddValidator)
	}
	vaultProcessor, err := vault.New(cfg.Vaults, cfg.Timeout)
	if err != nil {
		slog.With("error", err).Info("skip Vault validator initialisation due to %s")
	} else {
		processors = append(processors, vaultProcessor)
	}

	processors = append(processors, local_path.New())
<<<<<<< HEAD
	processors = append(processors, http.New(cfg.Timeout, getIgnoredDomainsForHttp(cfg)))
=======

	// Create exclusion function for HTTP processor
	// This function checks if any other processor can handle the URL
	excluder := func(url string) bool {
		for _, excluder := range httpExcluders {
			if excluder.Excludes(url) {
				return true
			}
		}
		return false
	}

	processors = append(processors, http.New(cfg.Timeout, cfg.IgnoredDomains, excluder))
>>>>>>> 33fafff1

	if len(cfg.Files) != 0 {
		return &LinkValidador{processors, includeFilesPipeline(cfg)}, nil
	}
	return &LinkValidador{processors, walkFilesPipeline(cfg)}, nil
}

func includeFilesPipeline(cfg *config.Config) FileProcessorFunc {
	return ProcessFilesPipeline(
		IncludeExplicitFilesProcessor(cfg.Files),
		DeDupFilesProcessor(),
		ExcludePathsProcessor(cfg.Exclude),
		FilterByMaskProcessor(cfg.FileMasks),
	)
}

func walkFilesPipeline(cfg *config.Config) FileProcessorFunc {
	return ProcessFilesPipeline(
		WalkDirectoryProcessor(cfg),
		DeDupFilesProcessor(),
		ExcludePathsProcessor(cfg.Exclude),
		FilterByMaskProcessor(cfg.FileMasks),
	)
}

func (v *LinkValidador) ProcessFiles(ctx context.Context, filesList []string) Stats {
	stats := Stats{}

	for _, fileName := range filesList {
		slog.Debug("Processing file", slog.String("fileName", fileName))
		stats.Files++
		f, err := os.Open(fileName)
		if err != nil {
			slog.With("error", err).Error("Error opening file", slog.String("file", fileName))
			continue
		}

		lines := 0
		linksFound := 0
		scanner := bufio.NewScanner(f)
		codeSnippet := false
		for scanner.Scan() {
			line := scanner.Text()
			if strings.HasPrefix(line, "```") {
				codeSnippet = !codeSnippet
			}
			if codeSnippet {
				lines++
				continue
			}
			links := v.processLine(line)
			for link, processor := range links {
				err = processor.Process(ctx, link, fileName)
				linksFound++
				if err == nil {
					slog.Debug("link validation successful", slog.String("link", link), slog.String("filename", fileName), slog.Int("line", lines))
					continue
				}

				if errors.Is(err, errs.ErrNotFound) {
					slog.Warn("link not found", slog.String("link", link), slog.String("error", err.Error()), slog.String("filename", fileName), slog.Int("line", lines+1))
					stats.NotFoundLinks++
				} else if errors.Is(err, errs.ErrEmptyBody) {
					slog.Warn("link not found", slog.String("link", link), slog.String("error", err.Error()), slog.String("filename", fileName), slog.Int("line", lines+1))
					stats.NotFoundLinks++
				} else {
					stats.Errors++
					slog.With("error", err).Error("error validating link", slog.String("link", link), slog.String("filename", fileName), slog.Int("line", lines+1))
				}
			}
			lines++
		}
		if err := scanner.Err(); err != nil {
			slog.Warn("scan failed", slog.String("file", fileName), "err", err)
		}
		// Close file next iteration
		if err := f.Close(); err != nil {
			slog.Warn("close failed", slog.String("file", fileName), "err", err)
		}
		stats.Lines = stats.Lines + lines
		stats.TotalLinks = stats.TotalLinks + linksFound

		slog.Info("Processed", slog.Int("lines", lines), slog.Int("links", linksFound), slog.String("fileName", fileName))
	}
	return stats
}

// matchesFileMask checks if a filename matches any of the provided file masks
func matchesFileMask(filename string, masks []string) bool {
	// Extract just the filename part from the full path
	baseName := filepath.Base(filename)
	for _, mask := range masks {
		matched, err := filepath.Match(mask, baseName)
		if err == nil && matched {
			return true
		}
	}
	return false
}

// GetFiles returns a list of files to process based on configuration
func (v *LinkValidador) GetFiles() ([]string, error) {
	return v.fileProcessor([]string{})
}

func (v *LinkValidador) processLine(line string) map[string]LinkProcessor {
	found := make(map[string]LinkProcessor)
	for _, p := range v.processors {
		links := p.ExtractLinks(line)
		for _, link := range links {
			if _, exist := found[link]; exist {
				slog.Warn("two processors compete for the link", slog.String("link", link))
			}
			found[link] = p
		}
	}
	return found
}

// FileProcessorFunc is a function that processes a list of files
type FileProcessorFunc func(files []string) ([]string, error)

// =============================================================================
// FILE PROCESSORS
// =============================================================================

// WalkDirectoryProcessor returns a processor that walks a directory and finds files matching masks
func WalkDirectoryProcessor(cfg *config.Config) FileProcessorFunc {
	return func(files []string) ([]string, error) {
		// If explicit files are provided, don't walk directory
		if len(cfg.Files) > 0 {
			return files, nil
		}

		var result []string
		err := filepath.WalkDir(cfg.LookupPath, func(path string, d fs.DirEntry, err error) error {
			if err != nil {
				// Just skip files/dirs we can't read
				return nil
			}
			if d.IsDir() {
				return nil
			}
			if matchesFileMask(d.Name(), cfg.FileMasks) {
				result = append(result, path)
			}
			return nil
		})
		return result, err
	}
}

// FilterByMaskProcessor returns a processor that filters files by mask patterns
func FilterByMaskProcessor(masks []string) FileProcessorFunc {
	return func(files []string) ([]string, error) {
		if len(files) == 0 || len(masks) == 0 {
			return files, nil
		}

		var result []string
		for _, fileName := range files {
			// Extract just the filename part from the full path for matching
			baseName := filepath.Base(fileName)
			for _, mask := range masks {
				match, err := filepath.Match(mask, baseName)
				if err != nil {
					return nil, err
				}
				if match {
					result = append(result, fileName)
					break // Found a match, no need to check other masks for this file
				}
			}
		}
		return result, nil
	}
}

// IncludeExplicitFilesProcessor returns a processor that includes explicit files when input is empty
func IncludeExplicitFilesProcessor(explicitFiles []string) FileProcessorFunc {
	return func(files []string) ([]string, error) {
		return explicitFiles, nil
	}
}

// DeDupFilesProcessor removes file duplicates
func DeDupFilesProcessor() FileProcessorFunc {
	return func(files []string) ([]string, error) {
		accu := make(map[string]bool)
		for _, fileName := range files {
			accu[fileName] = true
		}
		res := make([]string, 0, len(accu))
		for k := range accu {
			res = append(res, k)
		}
		return res, nil
	}
}

// ExcludePathsProcessor returns a processor that excludes specific paths
func ExcludePathsProcessor(exclude []string) FileProcessorFunc {
	return func(files []string) ([]string, error) {
		if len(exclude) == 0 {
			return files, nil
		}
		var result []string
		for _, fileName := range files {
			needToExclude := false
			for _, ex := range exclude {
				if strings.HasPrefix(fileName, ex) {
					needToExclude = true
					break
				}
			}
			if !needToExclude {
				result = append(result, fileName)
			}
		}
		return result, nil
	}
}

// ProcessFilesPipeline composes multiple processors into a pipeline
func ProcessFilesPipeline(processors ...FileProcessorFunc) FileProcessorFunc {
	return func(files []string) ([]string, error) {
		result := files
		for _, processor := range processors {
			var err error
			result, err = processor(result)
			if err != nil {
				return nil, err
			}
		}
		return result, nil
	}
}

// subtraction subtracts the right slice from the left slice
// so the result will contain elements of left slice that are not present in the right slice
func subtraction(left, right []string) []string {
	if len(left) == 0 || len(right) == 0 {
		return left
	}
	accu := make(map[string]bool, len(left))
	for _, l := range left {
		accu[l] = true
	}
	for _, r := range right {
		delete(accu, r)
	}
	result := make([]string, 0, len(accu))
	for k := range accu {
		result = append(result, k)
	}
	return result
}

// getIgnoredDomainsForHttp adds vault urls to the configured ignored domains
func getIgnoredDomainsForHttp(cfg *config.Config) []string {
	accu := make(map[string]bool)
	if cfg == nil {
		return []string{}
	}
	for i := range cfg.IgnoredDomains {
		accu[cfg.IgnoredDomains[i]] = true
	}
	for i := range cfg.Vaults {
		for j := range cfg.Vaults[i].Urls {
			accu[cfg.Vaults[i].Urls[j]] = true
		}
	}
	result := make([]string, 0, len(accu))
	for k := range accu {
		result = append(result, k)
	}
	return result
}<|MERGE_RESOLUTION|>--- conflicted
+++ resolved
@@ -66,9 +66,6 @@
 	}
 
 	processors = append(processors, local_path.New())
-<<<<<<< HEAD
-	processors = append(processors, http.New(cfg.Timeout, getIgnoredDomainsForHttp(cfg)))
-=======
 
 	// Create exclusion function for HTTP processor
 	// This function checks if any other processor can handle the URL
@@ -82,7 +79,6 @@
 	}
 
 	processors = append(processors, http.New(cfg.Timeout, cfg.IgnoredDomains, excluder))
->>>>>>> 33fafff1
 
 	if len(cfg.Files) != 0 {
 		return &LinkValidador{processors, includeFilesPipeline(cfg)}, nil
@@ -339,25 +335,4 @@
 		result = append(result, k)
 	}
 	return result
-}
-
-// getIgnoredDomainsForHttp adds vault urls to the configured ignored domains
-func getIgnoredDomainsForHttp(cfg *config.Config) []string {
-	accu := make(map[string]bool)
-	if cfg == nil {
-		return []string{}
-	}
-	for i := range cfg.IgnoredDomains {
-		accu[cfg.IgnoredDomains[i]] = true
-	}
-	for i := range cfg.Vaults {
-		for j := range cfg.Vaults[i].Urls {
-			accu[cfg.Vaults[i].Urls[j]] = true
-		}
-	}
-	result := make([]string, 0, len(accu))
-	for k := range accu {
-		result = append(result, k)
-	}
-	return result
 }